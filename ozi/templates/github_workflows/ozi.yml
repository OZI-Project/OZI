# OZI 0.1
# ozi/templates/github_workflows/ozi.yml
# Part of the OZI Project, under the Apache License v2.0 with LLVM Exceptions.
# See LICENSE.txt for license information.
# SPDX-License-Identifier: Apache-2.0 WITH LLVM-exception
name: OZI

on:
  push:
    branches:
      - main

jobs:
  checkpoint:
    name: OZI ${{ matrix.ozi }} with ${{ matrix.py }} on ${{ matrix.os }}
    runs-on: '${{ matrix.os }}'
    strategy:
      matrix:
        ozi:
          - dist
        os:
          - ubuntu-latest
          - macos-latest
        py:
<<<<<<< HEAD
          - '3.10'
          - '3.11'
=======
          - '3.12'
          - '3.12'
>>>>>>> 706191e8
          - '3.12'
      fail-fast: false
    steps:
      - uses: actions/checkout@v3
        with:
          fetch-depth: 0

      - name: 'Set up Python ${{ matrix.py }}'
        uses: actions/setup-python@61a6322f88396a6271a6ee3565807d608ecaddd1
        with:
          python-version: '${{ matrix.py }}'

      - name: Install dependencies
        run: |
          python -m pip install --upgrade pip
          python -m pip install tox-gh>=1.2

      - name: Install test dependencies
        if: matrix.ozi == 'test'
        run: |
          python -m pip install coverage[toml]
          python -m pip install hypothesis[all] 
          python -m pip install pytest 
          python -m pip install pytest-asyncio 
          python -m pip install pytest-cov 
          python -m pip install pytest-randomly 
          python -m pip install pytest-tcpclient 
          python -m pip install pytest-xdist

      - name: Meson setup build
        run: |
          tox -vv --notest

      - name: '${{ matrix.ozi }}'
        run: |
          tox -- --setup=${{ matrix.ozi }}

      - name: set PYTHONPATH
        run: |
          echo "PYTHONPATH=./" >> $GITHUB_ENV

      - name: Pytest with ${{ matrix.py }} ${{ matrix.os }}
        if: matrix.ozi == 'test'
        run: |
          python -m pip install .
          python -m pip install pip-tools
          pip-compile --generate-hashes -o requirements.txt
          python -m pip install -r requirements.txt
          pytest --cov-config=pyproject.toml --cov=ozi -n auto -d tests/*.py --basetemp=temp

  release:
    needs: checkpoint
    runs-on: ubuntu-latest
    concurrency: release
    strategy:
      matrix:
        py:
<<<<<<< HEAD
          - 'py310'
          - 'py311'
=======
          - 'py312'
          - 'py312'
>>>>>>> 706191e8
          - 'py312'
      fail-fast: true
      max-parallel: 1
    outputs:
      drafted: ${{ steps.draft.outputs.created }}
    permissions:
      contents: write
      id-token: write
    steps:
    - uses: actions/checkout@f43a0e5ff2bd294095638e18286ca9a3d1956744
<<<<<<< HEAD
      if: matrix.py == 'py310'
=======
      if: matrix.py == 'py312'
>>>>>>> 706191e8
      with:
        token: ${{ secrets.GITHUB_TOKEN }}
        fetch-depth: 0

    - name: Python Semantic Release
      id: release
<<<<<<< HEAD
      if: matrix.py == 'py310'
=======
      if: matrix.py == 'py312'
>>>>>>> 706191e8
      uses: python-semantic-release/python-semantic-release@3abfb7ac216b9ad439de24fda60eca84038e850e
      with:
        github_token: ${{ secrets.GITHUB_TOKEN }}

    - name: Pass release draft status to job
      id: draft
      env:
<<<<<<< HEAD
        check: ${{ (steps.release.outputs.released && matrix.py == 'py310') || matrix.py != 'py310' }}
      run: echo "created=${{ env.check }}" >> $GITHUB_OUTPUT

    - uses: actions/download-artifact@v3
      if: steps.draft.outputs.created == 'true' && matrix.py == 'py311' || matrix.py == 'py312'

    - name: Move artifact
      if: steps.draft.outputs.created == 'true' && matrix.py == 'py311' || matrix.py == 'py312'
=======
        check: ${{ (steps.release.outputs.released && matrix.py == 'py312') || matrix.py != 'py312' }}
      run: echo "created=${{ env.check }}" >> $GITHUB_OUTPUT

    - uses: actions/download-artifact@v3
      if: steps.draft.outputs.created == 'true' && matrix.py == 'py312' || matrix.py == 'py312'

    - name: Move artifact
      if: steps.draft.outputs.created == 'true' && matrix.py == 'py312' || matrix.py == 'py312'
>>>>>>> 706191e8
      run: cp -a artifact/. ./

    - name: Set version
      if: steps.release.outputs.released == 'true' || steps.draft.outputs.created == 'true'
      id: version
      run: echo "tag=$(git describe --tags --abbrev=0)" >> $GITHUB_OUTPUT

<<<<<<< HEAD
    - name: Set up Python 3.10
      if: matrix.py == 'py310'
=======
    - name: Set up Python 3.12
      if: matrix.py == 'py312'
      uses: actions/setup-python@61a6322f88396a6271a6ee3565807d608ecaddd1
      with:
        python-version: '3.12'

    - name: Set up Python 3.12
      if: matrix.py == 'py312'
>>>>>>> 706191e8
      uses: actions/setup-python@61a6322f88396a6271a6ee3565807d608ecaddd1
      with:
        python-version: '3.12'

<<<<<<< HEAD
    - name: Set up Python 3.11
      if: matrix.py == 'py311'
=======
    - name: Set up Python 3.12 
      if: matrix.py == 'py312'
>>>>>>> 706191e8
      uses: actions/setup-python@61a6322f88396a6271a6ee3565807d608ecaddd1
      with:
        python-version: '3.12'

    - name: Set up Python 3.12 
      if: matrix.py == 'py312'
      uses: actions/setup-python@61a6322f88396a6271a6ee3565807d608ecaddd1
      with:
        python-version: '3.12'

    - name: Install ${{ matrix.py }} build dependencies
      if: steps.release.outputs.released == 'true' || steps.draft.outputs.created == 'true'
      run: |
          python -m pip install --upgrade pip
          python -m pip install --user --upgrade build
          python -m pip install --user --upgrade pyc_wheel
          python -m pip install --user --upgrade sigstore
          python -m pip install --user --upgrade meson
          python -m pip install --user --upgrade setuptools_scm
          python -m pip install --user --upgrade ninja

    - name: Configure git repository
<<<<<<< HEAD
      if: matrix.py == 'py310'
=======
      if: matrix.py == 'py312'
>>>>>>> 706191e8
      run: |
          git config --global user.email "noreply@oziproject.dev"
          git config --global user.name "OZI Packaging"
          rm -rf .git/COMMIT_EDITMSG
          mkdir sig

    - name: Build ${{ matrix.py }} wheel
      if: steps.release.outputs.released == 'true' || steps.draft.outputs.created == 'true'
      id: wheel
      run: |
        python -m build -w
        git stash -- PKG-INFO
        python -m pyc_wheel dist/${{ github.event.repository.name }}-${{ steps.version.outputs.tag }}-py3-none-any.whl
        mv dist/${{ github.event.repository.name }}-${{ steps.version.outputs.tag }}-py3-none-any.whl dist/${{ github.event.repository.name }}-${{ steps.version.outputs.tag }}-${{ matrix.py }}-none-any.whl

    - name: Sign ${{ matrix.py }} wheel
      if: steps.release.outputs.released == 'true' || steps.draft.outputs.created == 'true'
      run: |
        sigstore sign dist/${{ github.event.repository.name }}-${{ steps.version.outputs.tag }}-${{ matrix.py }}-none-any.whl

    - name: Move sigstore signing files
      if: steps.release.outputs.released == 'true' || steps.draft.outputs.created == 'true'
      run: |
        mv dist/${{ github.event.repository.name }}-${{ steps.version.outputs.tag }}-${{ matrix.py }}-none-any.whl.sig sig/${{ github.event.repository.name }}-${{ steps.version.outputs.tag }}-${{ matrix.py }}-none-any.whl.sig
        mv dist/${{ github.event.repository.name }}-${{ steps.version.outputs.tag }}-${{ matrix.py }}-none-any.whl.crt sig/${{ github.event.repository.name }}-${{ steps.version.outputs.tag }}-${{ matrix.py }}-none-any.whl.crt
        mv dist/${{ github.event.repository.name }}-${{ steps.version.outputs.tag }}-${{ matrix.py }}-none-any.whl.sigstore sig/${{ github.event.repository.name }}-${{ steps.version.outputs.tag }}-${{ matrix.py }}-none-any.whl.sigstore

    - name: Move dist-info file
      if: steps.release.outputs.released == 'true' || steps.draft.outputs.created == 'true'
      run: mv dist/${{ github.event.repository.name }}-${{ steps.version.outputs.tag }}.dist-info sig/${{ github.event.repository.name }}-${{ steps.version.outputs.tag }}-${{ matrix.py }}.dist-info

    - uses: actions/upload-artifact@master
      if: steps.release.outputs.released == 'true' || steps.draft.outputs.created == 'true'
      with:
        path: |
          ./
          !artifact/

  publish:
    runs-on: ubuntu-latest
    needs: release
    if: needs.release.outputs.drafted == 'true'
    permissions:
      contents: write
      id-token: write
    steps:
    - uses: actions/download-artifact@v3

    - name: Move artifact
      run: cp -a artifact/. ./

    - name: Publish package distributions to PyPI
      uses: pypa/gh-action-pypi-publish@27b31702a0e7fc50959f5ad993c78deac1bdfc29
      # NOTE: DO NOT wrap the conditional in ${{ }} as it will always evaluate to true.
      # See https://github.com/actions/runner/issues/1173
      with:
        user: __token__
        password: ${{ secrets.PYPI_API_TOKEN }}

    - name: Publish package distributions to GitHub Releases
      uses: python-semantic-release/upload-to-gh-release@0f96c02a48278aff14251e9f1a0d73122a8c638b
      with:
        github_token: ${{ secrets.GITHUB_TOKEN }}<|MERGE_RESOLUTION|>--- conflicted
+++ resolved
@@ -22,13 +22,8 @@
           - ubuntu-latest
           - macos-latest
         py:
-<<<<<<< HEAD
           - '3.10'
           - '3.11'
-=======
-          - '3.12'
-          - '3.12'
->>>>>>> 706191e8
           - '3.12'
       fail-fast: false
     steps:
@@ -86,13 +81,8 @@
     strategy:
       matrix:
         py:
-<<<<<<< HEAD
           - 'py310'
           - 'py311'
-=======
-          - 'py312'
-          - 'py312'
->>>>>>> 706191e8
           - 'py312'
       fail-fast: true
       max-parallel: 1
@@ -103,22 +93,14 @@
       id-token: write
     steps:
     - uses: actions/checkout@f43a0e5ff2bd294095638e18286ca9a3d1956744
-<<<<<<< HEAD
-      if: matrix.py == 'py310'
-=======
-      if: matrix.py == 'py312'
->>>>>>> 706191e8
+      if: matrix.py == 'py310'
       with:
         token: ${{ secrets.GITHUB_TOKEN }}
         fetch-depth: 0
 
     - name: Python Semantic Release
       id: release
-<<<<<<< HEAD
-      if: matrix.py == 'py310'
-=======
-      if: matrix.py == 'py312'
->>>>>>> 706191e8
+      if: matrix.py == 'py310'
       uses: python-semantic-release/python-semantic-release@3abfb7ac216b9ad439de24fda60eca84038e850e
       with:
         github_token: ${{ secrets.GITHUB_TOKEN }}
@@ -126,7 +108,6 @@
     - name: Pass release draft status to job
       id: draft
       env:
-<<<<<<< HEAD
         check: ${{ (steps.release.outputs.released && matrix.py == 'py310') || matrix.py != 'py310' }}
       run: echo "created=${{ env.check }}" >> $GITHUB_OUTPUT
 
@@ -135,16 +116,6 @@
 
     - name: Move artifact
       if: steps.draft.outputs.created == 'true' && matrix.py == 'py311' || matrix.py == 'py312'
-=======
-        check: ${{ (steps.release.outputs.released && matrix.py == 'py312') || matrix.py != 'py312' }}
-      run: echo "created=${{ env.check }}" >> $GITHUB_OUTPUT
-
-    - uses: actions/download-artifact@v3
-      if: steps.draft.outputs.created == 'true' && matrix.py == 'py312' || matrix.py == 'py312'
-
-    - name: Move artifact
-      if: steps.draft.outputs.created == 'true' && matrix.py == 'py312' || matrix.py == 'py312'
->>>>>>> 706191e8
       run: cp -a artifact/. ./
 
     - name: Set version
@@ -152,33 +123,17 @@
       id: version
       run: echo "tag=$(git describe --tags --abbrev=0)" >> $GITHUB_OUTPUT
 
-<<<<<<< HEAD
     - name: Set up Python 3.10
       if: matrix.py == 'py310'
-=======
-    - name: Set up Python 3.12
-      if: matrix.py == 'py312'
       uses: actions/setup-python@61a6322f88396a6271a6ee3565807d608ecaddd1
       with:
         python-version: '3.12'
 
-    - name: Set up Python 3.12
-      if: matrix.py == 'py312'
->>>>>>> 706191e8
-      uses: actions/setup-python@61a6322f88396a6271a6ee3565807d608ecaddd1
-      with:
-        python-version: '3.12'
-
-<<<<<<< HEAD
     - name: Set up Python 3.11
       if: matrix.py == 'py311'
-=======
-    - name: Set up Python 3.12 
-      if: matrix.py == 'py312'
->>>>>>> 706191e8
       uses: actions/setup-python@61a6322f88396a6271a6ee3565807d608ecaddd1
       with:
-        python-version: '3.12'
+        python-version: '3.11'
 
     - name: Set up Python 3.12 
       if: matrix.py == 'py312'
@@ -198,11 +153,7 @@
           python -m pip install --user --upgrade ninja
 
     - name: Configure git repository
-<<<<<<< HEAD
-      if: matrix.py == 'py310'
-=======
-      if: matrix.py == 'py312'
->>>>>>> 706191e8
+      if: matrix.py == 'py310'
       run: |
           git config --global user.email "noreply@oziproject.dev"
           git config --global user.name "OZI Packaging"
