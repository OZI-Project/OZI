--- conflicted
+++ resolved
@@ -16,12 +16,12 @@
 from hypothesis import settings
 from hypothesis import strategies as st
 
-import ozi.fix.__main__  # pyright: ignore
-import ozi.fix.rewrite_command  # pyright: ignore
-import ozi.new.__main__  # pyright: ignore
-import ozi.pkg_extra  # pyright: ignore
-from ozi.render import load_environment  # pyright: ignore
-from ozi.spec import METADATA  # pyright: ignore
+import ozi.fix.__main__  # pyright: ignore  # pyright: ignore
+import ozi.fix.rewrite_command  # pyright: ignore  # pyright: ignore
+import ozi.new.__main__  # pyright: ignore  # pyright: ignore
+import ozi.pkg_extra  # pyright: ignore  # pyright: ignore
+from ozi.render import load_environment  # pyright: ignore  # pyright: ignore
+from ozi.spec import METADATA  # pyright: ignore  # pyright: ignore
 
 required_pkg_info_patterns = (
     'Author',
@@ -152,15 +152,7 @@
     commands: list[dict[str, str]],
 ) -> None:
     ozi.fix.rewrite_command.Rewriter(
-<<<<<<< HEAD
-        target=target,
-        name=name,
-        fix=fix,
-        commands=commands,
-        env=env,
-=======
         target=target, name=name, fix=fix, commands=commands, env=env,
->>>>>>> ad91bd9f
     )
 
 
@@ -212,14 +204,7 @@
     bad_project: pytest.FixtureRequest,
 ) -> None:
     rewriter = ozi.fix.rewrite_command.Rewriter(
-<<<<<<< HEAD
-        target=str(bad_project),
-        name='ozi_phony',
-        fix='',
-        env=env,
-=======
         target=str(bad_project), name='ozi_phony', fix='', env=env,
->>>>>>> ad91bd9f
     )
     rewriter -= ['foo.py']
     assert len(rewriter.commands) == 1
@@ -231,14 +216,7 @@
     fix: str,
 ) -> None:
     rewriter = ozi.fix.rewrite_command.Rewriter(
-<<<<<<< HEAD
-        target=str(bad_project),
-        name='ozi_phony',
-        fix=fix,
-        env=env,
-=======
-        target=str(bad_project), name='ozi_phony', fix=fix, env=env,
->>>>>>> ad91bd9f
+        target=str(bad_project), name='ozi_phony', fix=fix, env=env,
     )
     with pytest.raises(RuntimeWarning):
         rewriter -= ['foo/']
@@ -251,14 +229,7 @@
     fix: str,
 ) -> None:
     rewriter = ozi.fix.rewrite_command.Rewriter(
-<<<<<<< HEAD
-        target=str(bad_project),
-        name='ozi_phony',
-        fix=fix,
-        env=env,
-=======
-        target=str(bad_project), name='ozi_phony', fix=fix, env=env,
->>>>>>> ad91bd9f
+        target=str(bad_project), name='ozi_phony', fix=fix, env=env,
     )
     if fix == 'root':
         pathlib.Path(str(bad_project), 'foo').mkdir()
@@ -276,14 +247,7 @@
     fix: str,
 ) -> None:
     rewriter = ozi.fix.rewrite_command.Rewriter(
-<<<<<<< HEAD
-        target=str(bad_project),
-        name='ozi_phony',
-        fix=fix,
-        env=env,
-=======
-        target=str(bad_project), name='ozi_phony', fix=fix, env=env,
->>>>>>> ad91bd9f
+        target=str(bad_project), name='ozi_phony', fix=fix, env=env,
     )
     if fix == 'root':
         pathlib.Path(str(bad_project), 'foo.py').touch()
@@ -301,14 +265,7 @@
     fix: str,
 ) -> None:
     rewriter = ozi.fix.rewrite_command.Rewriter(
-<<<<<<< HEAD
-        target=str(bad_project),
-        name='ozi_phony',
-        fix=fix,
-        env=env,
-=======
-        target=str(bad_project), name='ozi_phony', fix=fix, env=env,
->>>>>>> ad91bd9f
+        target=str(bad_project), name='ozi_phony', fix=fix, env=env,
     )
     if fix == 'root':
         pathlib.Path(str(bad_project), 'foo').touch()
@@ -326,14 +283,7 @@
     fix: str,
 ) -> None:
     rewriter = ozi.fix.rewrite_command.Rewriter(
-<<<<<<< HEAD
-        target=str(bad_project),
-        name='ozi_phony',
-        fix=fix,
-        env=env,
-=======
-        target=str(bad_project), name='ozi_phony', fix=fix, env=env,
->>>>>>> ad91bd9f
+        target=str(bad_project), name='ozi_phony', fix=fix, env=env,
     )
     rewriter += ['foo.py']
     assert len(rewriter.commands) == 1
@@ -366,14 +316,7 @@
     fix: str,
 ) -> None:
     rewriter = ozi.fix.rewrite_command.Rewriter(
-<<<<<<< HEAD
-        target=str(bad_project),
-        name='ozi_phony',
-        fix=fix,
-        env=env,
-=======
-        target=str(bad_project), name='ozi_phony', fix=fix, env=env,
->>>>>>> ad91bd9f
+        target=str(bad_project), name='ozi_phony', fix=fix, env=env,
     )
     rewriter += ['foo']
     assert len(rewriter.commands) == 1
