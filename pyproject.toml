--- conflicted
+++ resolved
@@ -54,12 +54,8 @@
 [project]
 dynamic = ["version"]
 dependencies = [
-<<<<<<< HEAD
-    'ozi-core~=1.9.1',
     'pathvalidate~=3.2.1',
-=======
     'ozi-core~=1.10.0',
->>>>>>> e701cb95
     'setuptools_scm[toml]',
     'tomli>=2.0.0;python_version<"3.11"',
 ]
